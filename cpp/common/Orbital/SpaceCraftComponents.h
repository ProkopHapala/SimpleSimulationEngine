﻿
#ifndef  SpaceCraftComponents_h
#define  SpaceCraftComponents_h

#include <stdio.h>
#include <string.h>
#include <string>
#include <vector>
#include <unordered_map>

#include "Vec2.h"
#include "Vec3.h"
#include "Mat3.h"
#include "quaternion.h"
#include "geom3D.h"
#include "macroUtils.h"

namespace SpaceCrafting{

const int NAME_LEN = 16;

class BodyPose{ public:
    Vec3d pos;
    Mat3d rot;
    //Quat4d  rot;
};


/*
//class BBox : public BodyPose{ public:
class BBox : public BodyPose{ public:
    //int type;     //  elipsoide, box, ... ?
    Vec3d pmin;
    Vec3d pmax;
};
*/

// === SpaceShip Component Types

//enum class ComponetKind:int{ Node, Rope, Girder, Ring, Thruster, Gun, Radiator, Shield, Tank, Pipe, Balloon, Rock };
enum class ComponetKind:int{Node=0,ShipComponent=1,NodeLinker=2,Girder=3,Ring=4,Rope=5,Pipe=6,Plate=7,Radiator=8,Shield=9,Collector=10,Thruster=11,Rotor=12,Slider=13,Slider2=14,Accelerator=15,Gun,Modul=16,Tank=17,Balloon=18,Rock=19};
// ==== Materials

class CatalogItem{ public:
	int  id;
	int  kind;
	char name[NAME_LEN] = "\n";

    virtual void print() const { printf("CatalogItem(%i|%s) kidn=%i \n", id, name, kind ); }
    virtual ~CatalogItem(){}   // this is necessary to avoid error see. https://stackoverflow.com/questions/12994920/how-to-delete-an-object-of-a-polymorphic-class-type-that-has-no-virtual-destruct
};

class Material : public CatalogItem { public:
	double density;      // [kg/m3]
	double Spull,Spush;  // [Pa] Strenght
	double Kpull,Kpush;  // [Pa] elastic modulus
	double reflectivity; // [1] reflectivity
	double Tmelt;        // [T] temperature of failure

    virtual void print()const override{ printf( "Material(%i|%-16s) dens %g Strength (%g,%g) Stiffness (%g,%g) Refl %g Tmelt %g \n", id, name, density, Kpull,Kpush, Spull,Spush, reflectivity, Tmelt ); };
 	// What about heat, electricity etc. ?
};

class Commodity : public CatalogItem { public:
	double density;      // [kg/m3]
	// What about heat, electricity etc. ?

    virtual void print()const override{ printf( "Commodity(%i|%s) %s dens %g \n", id, name, density ); };
};

class FuelType : public Commodity { public:
    double EnergyDesity;   // [J/kg]

    virtual void print()const override{ printf( "FuelType(%i|%s) %s dens %g E=%g[J/kg] \n", id, name, density, EnergyDesity ); };
};


class PanelLayer{ public:
    double thickness;    // [m]
    int    materiallId;  // index of material in catalog
};

class StickMaterial : public CatalogItem { public:
    int    materiallId;    // index of material in catalog
    double diameter;       // [m]
    double area;           // [m2]
    // -- auxuliary
    double linearDensity;  // [kg/m]
    double reflectivity;   // [1] reflectivity
    double Tmelt;          // [T] temperature of failure  
    double damping;
    double Kpull,Kpush;    // [N/m] elastic modulus
    double Spull,Spush;    // [N]   Strenght

    void update( const Material* mat ){
        //area          = M_PI*diameter*diameter*0.25;
        //const Material* mat = mats[materiallId];
        linearDensity = area*mat->density;
        Kpull         = area*mat->Kpull;
        Kpush         = area*mat->Kpush;
        Spull         = area*mat->Spull;
        Spush         = area*mat->Spush;
        reflectivity  = mat->reflectivity;
        Tmelt         = mat->Tmelt;
    }

    virtual void print()const override{ printf( "StickMaterial(%i|%-16s) d=%g[m] A=%g[m2] ldens=%g[kg/m] S(%g,%g)[N] K(%g,%g)[N/m] Refl=%g Tmelt=%g[K] \n", id, name, diameter, area, linearDensity, Kpull,Kpush, Spull,Spush, reflectivity, Tmelt ); };
};

class PanelMaterial : public CatalogItem { public:
    std::vector<PanelLayer> layers; 
    double areaDensity;  // [kg/m2]
    int stickMaterialId; // index of material in catalog  ... because each plate can have to be supported by some frame
     //double reflectivity; // [1] reflectivity
 	// ToDo: how to calculate response to impact of projectile ? Or irradiation by laser ?

    void evalAreaDensity(){
        areaDensity = 0.0;
        for( PanelLayer& l : layers ){ areaDensity += l.thickness * l.materiallId; }
    }

    virtual void print()const override{ printf( "PanelMaterial(%i|%s) dens=%g[kg/m2] nlayer=%i \n", id, name, areaDensity, layers.size() ); };
};

class ThrusterType : public CatalogItem { public:
	double efficiency;    // how much power is used for acceleration of propelant
	double veMin;         // minimal exhaust velocity [m/s]
	double veMax;         // maximal exhaust velocity [m/s]
	bool   exhaustFuel;   // if true the burned fuel is added to propellant mass
	FuelType  * fuel      = NULL;
	Commodity  * Propelant = NULL;

    virtual void print()const override{ printf( "ThrusterType(%i|%s) eff=%g ve(%g,%g)[m/s] fuel=%s propelant=%s \n", id, name, efficiency, veMin, veMax, fuel->name, Propelant->name ); };
};

class GunType : public CatalogItem { public:
	double recoil;
	// scaling laws - how performace (power, accuracy, penetration, time of flight ...) scales with size ?

    virtual void print()const override{ printf( "GunType(%i|%s) recoil=%g \n", id, name, recoil ); };
};


// ====

class Path{ public:
    int    n;    // number of points in the path
    int*   ps;   // indexes of points in the path
    double cur;  // position along the path
    bool closed=false; // is it line point-to-point or closed loop? 

    inline void   realloc(int n_){ printf("Path::realoc(%i)\n",n_);   n=n_; _realloc(ps,n); }
    inline int    icur   (  ){ return (int)cur;          }
    inline double dcur   (  ){ return cur-(int)cur;      }
};

// ====
// ==== Components

<<<<<<< HEAD
=======
// ToDo: we need to be able generate nodes at some point along girder or rope. Slider should be child of Node
class Node{ public:
    // ShipComponent* supp; // support girder,ring or rope
    Vec3d pos;
    std::vector<Vec2i> components; // {kind,index}  //  list of components attached to it. ToDo: is this still valid ?
    int id;
    //Node(Vec3d pos):pos(pos){};

    virtual void print()const{ printf("Node(id=%i) kidn=%i face_mat=%i \n", id, pos.x,pos.y,pos.z ); };
};
>>>>>>> a9afb440

class ShipComponent{ public:
    int    id;
    int    kind;
    int    shape;
    int    face_mat=-1;
    //int    edge_mat=-1;
    //int    p0; // anchor node
    // char name[NAME_LEN];
	double mass;           // [kg]
	//RigidBody pose;
    Vec2i poitRange;  // index of start and end in Truss
    Vec2i stickRange; // --,,--

    virtual void print()const{ printf("ShipComponent(id=%i) kidn=%i face_mat=%i \n", id, kind, face_mat ); };
    virtual int component_kind(){ return (int)ComponetKind::ShipComponent; }; 
};

<<<<<<< HEAD
=======
class Modul: public ShipComponent { public:
    BodyPose pose;
    Box      bbox;
    Vec3d    span;
    double   volume;

    void pick(const Vec3d& ro, const Vec3d& rd){}
    virtual void print()const override{ printf("Modul(id=%i) kind=%i face_mat=%i \n", id, kind, face_mat ); };
    virtual int component_kind(){ return (int)ComponetKind::Modul; }; 
};

class Tank : public Modul { public:
    int commodityId;
	//Commodity * typ;
	//double radius;
	//double length;
	        // [m^3]
	double filled;         // [1]

    virtual void print()const override { printf("Tank(id=%i) %g [m^3] of Commodity[%i] \n", id, filled, commodityId ); };
    virtual int component_kind(){ return (int)ComponetKind::Tank; }; 
};


class Balloon : public Modul { public:
    virtual void print()const  override { printf("Balloon(id=%i) kind=%i face_mat=%i \n", id, kind, face_mat ); };
    virtual int component_kind(){ return (int)ComponetKind::Balloon; };
};

class Rock : public Modul { public:
    virtual void print()const override { printf("Rock(id=%i) kind=%i face_mat=%i \n", id, kind, face_mat ); };
    virtual int component_kind(){ return (int)ComponetKind::Rock; };
};
>>>>>>> a9afb440

//class GirderType : public CatalogItem { public:
//    int mseg;
//    Vec3d wh;
//};


/*
class NodeLinker : public ShipComponent { public:
    int p0,p1;
    double length;
<<<<<<< HEAD
    
    virtual void print() override { printf("NodeLinker(id=%i) between(%i,%i) L=%g \n", id, p0,p1, length ); };
    void ray( const Vec3d& ro, const Vec3d& rd ){}
};
*/

class StructuralComponent : public ShipComponent { public:
    Quat4i nodes;
    //double length;
    virtual void print() override { printf("StructuralComponent(id=%i) nodes(%i,%i,%i,%i) \n", id, nodes.x,nodes.y,nodes.z,nodes.w ); };
    void ray( const Vec3d& ro, const Vec3d& rd ){}
};

class Node{ public:
    Vec3d pos;
    //std::vector<Vec2i> components; // {kind,index}  // TODO: is this still valid ?
    int id;
    StructuralComponent* boundTo=0; // node can be bound to a girder, rope or ring. if boundTo==0 then node is free in space
    Vec2i along;              // index of 
    //Node(Vec3d pos):pos(pos){};

    virtual void print(){ printf("Node(id=%i) kidn=%i face_mat=%i \n", id, pos.x,pos.y,pos.z ); };
};
class NodeLinker : public StructuralComponent { public:
    double length;
    virtual void print() override { printf("NodeLinker(id=%i) between(%i,%i) L=%g \n", id, nodes.x,nodes.y, length ); };
    void ray( const Vec3d& ro, const Vec3d& rd ){}
=======

    virtual void print()const override { printf("NodeLinker(id=%i) between(%i,%i) L=%g \n", id, p0,p1, length ); };
    void ray( const Vec3d& ro, const Vec3d& rd ){}
    virtual int component_kind(){ return (int)ComponetKind::NodeLinker; };
>>>>>>> a9afb440
};

class Girder : public NodeLinker { public:
    //int p1; // anchor node; p0 inherate
    //double length;
    int nseg;
    int mseg;
    Vec2d wh;  // [m] width and height
    Vec3d up;
    Quat4i st;
    //double SPull,SPush;
    //double kPull,kPush;
    //Material * material;
    //Vec2i poitRange;  // index of start and end in Truss
    //Vec2i stickRange; // --,,---
    //GirderType * type = NULL;
    
<<<<<<< HEAD
    virtual void print() override {
        printf( "Girder(%i) ps(%i,%i) up(%g,%g,%g) nm(%i,%i) wh(%g,%g) st(%i,%i,%i,%i)\n", id, nodes.x, nodes.y, up.x, up.y, up.z, nseg, mseg, wh.x, wh.y, st.x,st.y,st.z,st.w );
=======
    virtual void print()const override {
        printf( "Girder(%i) ps(%i,%i) up(%g,%g,%g) nm(%i,%i) wh(%g,%g) st(%i,%i,%i,%i) poitRange(%i,%i)\n", id, p0, p1, up.x, up.y, up.z, nseg, mseg, wh.x, wh.y, st.x,st.y,st.z,st.w, poitRange.x,poitRange.y );
>>>>>>> a9afb440
    }
    virtual int component_kind(){ return (int)ComponetKind::Girder; };

};

//class Ring : public NodeLinker { public:
class Ring : public StructuralComponent { public:
    //int p1; // anchor node; p0 inherate
    //double length;
    BodyPose pose;
    int nseg;
    double R;
    Vec2d wh;
    Quat4i st;
    //Material * material;
    //Vec2i poitRange;  // index of start and end in Truss
    //Vec2i stickRange; // --,,---
    //GirderType * type = NULL;

    virtual void print()const override {
        printf( "Ring(%i) n(%i) pos(%g,%g,%g) rot(%g,%g,%g)(%g,%g,%g)(%g,%g,%g) R=%g wh(%g,%g) st(%i,%i,%i,%i) poitRange(%i,%i)\n", id, nseg,
        pose.pos.x,   pose.pos.y,   pose.pos.z,
        pose.rot.a.x, pose.rot.a.y, pose.rot.a.z,
        pose.rot.b.x, pose.rot.b.y, pose.rot.b.z,
        pose.rot.c.x, pose.rot.c.y, pose.rot.c.z,
        R, wh.x, wh.y, st.x,st.y,st.z,st.w,  
        poitRange.x,poitRange.y
        );
    }
    virtual int component_kind(){ return (int)ComponetKind::Ring; };

};

class Rope : public NodeLinker { public:
    double thick;
    int nseg;
    //Material * material;

<<<<<<< HEAD
    virtual void print() override { printf("Rope(id=%i) between(%i,%i) L=%g \n", id, nodes.x,nodes.y, length ); };
};


class Modul: public ShipComponent { public:
    BodyPose pose;
    Box      bbox;
    Vec3d    span;
    double   volume;

    void pick(const Vec3d& ro, const Vec3d& rd){

    }

    virtual void print() override { printf("Modul(id=%i) kind=%i face_mat=%i \n", id, kind, face_mat ); };
};

class Tank : public Modul { public:
    int commodityId;
	//Commodity * typ;
	//double radius;
	//double length;
	        // [m^3]
	double filled;         // [1]

    virtual void print() override { printf("Tank(id=%i) %g [m^3] of Commodity[%i] \n", id, filled, commodityId ); };
};


class Balloon : public Modul { public:
    virtual void print() override { printf("Balloon(id=%i) kind=%i face_mat=%i \n", id, kind, face_mat ); };
};

class Rock : public Modul { public:
    virtual void print() override { printf("Rock(id=%i) kind=%i face_mat=%i \n", id, kind, face_mat ); };

=======
    virtual void print()const override { printf("Rope(id=%i) between(%i,%i) L=%g \n", id, p0,p1, length ); };
    virtual int component_kind(){ return (int)ComponetKind::Balloon; };
>>>>>>> a9afb440
};

class Pipe : public ShipComponent { public:
    double maxFlow;   // units depend on commodity
    //int  npath; // number of vertex along path
    //int* path;  // indexes of vertexes along the path
	Path path;
    ShipComponent * a;
	ShipComponent * b;
    virtual void print()const override{ printf("Pipe(id=%i) Comp_a(kind=%i,id=%i) Comp_b(kind=%i,id=%i) nvert=%i maxFlow=%g \n", id, kind, a->kind,a->id, b->kind,b->id, path.n, maxFlow ); };
    virtual int component_kind(){ return (int)ComponetKind::Rope; };
};

//class Hub : public ShipComponent { public:
//	int   npipes;      // number of pipes going to hub;
//	Pipe * pipes;      //
//}

// ==== Motors

class Plate : public ShipComponent { public:
    double area;
    int g1,g2;    // anchor girders
    Vec2d g1span; // pos along girdes
    Vec2d g2span;
    int plate_mat;
    //Vec3d normal;
	//int ntris;
	//int * tris;  // triangles from points of spaceship

    virtual void print()const override{ printf("Plate(id=%i) kidn=%i face_mat=%i Girders(%i(%4.2f,%4.2f),%i(%4.2f,%4.2f))  \n", id, kind, face_mat, g1,g1span.x,g1span.y, g2,g2span.x,g2span.y ); };
    virtual int component_kind(){ return (int)ComponetKind::Plate; };
};

class Radiator : public Plate{ public:
    double temperature;
    virtual void print()const override{ printf("Radiator(id=%i) kidn=%i face_mat=%i Girders(%i(%4.2f,%4.2f),%i(%4.2f,%4.2f)) T=%g  \n", id, kind, face_mat, g1,g1span.x,g1span.y, g2,g2span.x,g2span.y, temperature ); };
    virtual int component_kind(){ return (int)ComponetKind::Radiator; };
};

class Shield : public Plate{ public:
    virtual void print()const override{ printf("Plate(id=%i) kidn=%i face_mat=%i Girders(%i(%4.2f,%4.2f),%i(%4.2f,%4.2f))  \n", id, kind, face_mat, g1,g1span.x,g1span.y, g2,g2span.x,g2span.y ); };
    virtual int component_kind(){ return (int)ComponetKind::Shield; };
};

class Collector : public Plate{ public:
    virtual void print()const override{ printf("Collector(id=%i) kidn=%i face_mat=%i Girders(%i(%4.2f,%4.2f),%i(%4.2f,%4.2f))  \n", id, kind, face_mat, g1,g1span.x,g1span.y, g2,g2span.x,g2span.y ); };
    virtual int component_kind(){ return (int)ComponetKind::Collector; };
};

// ==== Motors

class Thruster : public Modul { public:
	//ThrusterType * typ = NULL;
    int    type;
	double thrust;
	double power;
	double consumption;

    virtual void print()const override{ printf("Thruster(id=%i) type=%i kidn=%i face_mat=%i P=%g[W] F=%g C=%g \n", id, type, kind, face_mat, power, thrust, consumption ); };
    virtual int component_kind(){ return (int)ComponetKind::Thruster; };
};

class Rotor : public ShipComponent { public:
    // Move ship componenets with respect to each other in inner manuevers
    double Radius;
    double power;    //  [kg.m^2]
    double torque;   //  [kg.m^2]
    double Inertia;  //  [kg.m^2]  moment of inertia

    virtual void print()const override{ printf("Rotor(id=%i) kidn=%i face_mat=%i I=%g P=%g[W] tq=%g \n", id, kind, face_mat, Inertia, power, torque ); };
    virtual int component_kind(){ return (int)ComponetKind::Rotor; };
};

/*
class Slider : public ShipComponent { public:
    // allow slide a node over a girder
    int  girder;
    double power;    //  [kg.m^2]
    double Force;

    virtual void print()const override{ printf("Slider(id=%i) kidn=%i face_mat=%i girder=%i P=%g[W] F=%g \n", id, kind, face_mat, girder, power, Force ); };
    virtual int component_kind(){ return (int)ComponetKind::Slider; };
};
*/

//ToDo : We need to move wheel with respect to girder


//class Slider2 : public Node { public:    // If we make Slider child of Node we can easily generate it somewhere along a girder  
class Slider2 : public ShipComponent { public:
    // allow slide a node over a girder
    // this slider moves one vertex (fixed point) which respect to vertex-loop (e.g. girder,wheel,rope). It will interpolate the position along current edge on the vertex loop. It will apply force to the two vertexes of the current edge.
    ShipComponent* comp1;  // Warrning - this becomes invalid when arrays are re-allocated !!!!
    ShipComponent* comp2;
    Vec2d along;
    Vec2i sides;
    int  ifix;    // to which vertex it is anchored
    //int  iloop;   // index along vetex loop
    //int  npath;   // number of points int he vetrex loop
    //int* path;   // vertex loop - typically along girder, wheel or rope
    //Vec3d dir;  // orientation of slinding
    Path path;
    double range;    // how much deflection of the slider perpedicular to the edge on loop this slider allows? 
    double forceMax; // max force which ca ne exerted by this slider
    double powerMax;

    virtual void print()const override{ printf("Slider2(id=%i) kidn=%i face_mat=%i girder=%i P=%g[W] F=%g \n", id, kind,  ifix, forceMax, powerMax ); };
    virtual int component_kind(){ return (int)ComponetKind::Slider; };
};

// === Guns


// Also Accelerator?

class Accelerator : public ShipComponent{ public:
    // TODO: can be also attached to Ring ?
    //       This can be perhaps determined from type

    int   suppType; // support type - ring or girder
    int   suppId;   // support Id   - anchor which girder or ring ?
    Vec2d suppSpan; // pos along the support  (girder or ring)

    Path path; // along which vertexes it goes?

    double lenght;        // [m]
    double PowerPeak;     // [W]
    double PulseEnergy;   // [J]
    double PulseDuration; // [s]
    double PulsePeriod;   // [s]

    virtual void print()const override{ printf("Accelerator(id=%i) kidn=%i face_mat=%i supp(%i(%4.2f,%4.2f)) L=%g P=%g[W] E=%g[J] ts(%g,%g)[s] \n", id, kind, face_mat, suppType,suppSpan.x,suppSpan.y, lenght, PowerPeak, PulseEnergy, PulseDuration, PulsePeriod); };
    virtual int component_kind(){ return (int)ComponetKind::Accelerator; };
    //std::vector<int> anchors; // anchor points
};


class Gun : public Accelerator{ public:
	int  gunId;             // index of gun type in catalog
    double Aperture;        // [m^2]
    double divergence;      // [1] tangens of angle
    // attached to girder?
    // incorporated in girder?

    virtual void print()const override{ printf("Gun(id=%i) kidn=%i face_mat=%i supp(%i(%4.2f,%4.2f)) A=%g[m^2] D=%g[1] L=%g[m] P=%g[W] E=%g[J] ts(%g,%g)[s] \n", id, kind, face_mat, suppType,suppSpan.x,suppSpan.y, Aperture, divergence, lenght, PowerPeak, PulseEnergy, PulseDuration, PulsePeriod); };
    virtual int component_kind(){ return (int)ComponetKind::Gun; };
};

template<typename T>
class Dict{ public:
    std::unordered_map<std::string,int> map;
    std::vector<T*>                     vec;

    int getId( const char* name )const{
        auto it = map.find(name);
        if( it != map.end() ){ return it->second; }else{ return -1; }
    }

    T* get( const char* name )const{
        auto it = map.find(name);
        if( it != map.end() ){ return vec[it->second]; }else{ return 0; }
    }

    int add( T* mat, bool bDel=true ){
        auto it = map.find( mat->name );
        if( it == map.end() ){ int i=vec.size(); vec.push_back(mat); map.insert({mat->name,i}); return i; }else{ if(bDel)delete vec[it->second]; vec[it->second] = mat; return -1; }
    }
};


// === SpaceCraftWorkshop

class SpaceCraftWorkshop{ public:
    bool bPrint = true;
    Dict<Material>      materials;
    Dict<Commodity>     commodities;
    Dict<FuelType>      fuels;
    Dict<PanelMaterial> panelMaterials;
    Dict<StickMaterial> stickMaterials;
    Dict<ThrusterType>  thrusterTypes;
    Dict<GunType>       gunTypes;

    int add_Material ( const char* name, double density, double Spull, double Spush, double Kpull, double Kpush, double reflectivity, double Tmelt ){
        Material *mat = new Material();
        //auto it = materials.find( mat->name );
        //if( it == materials.end() ){ materials.insert({mat->name,mat}); }else{ printf( "Material `%s` replaced\n", mat->name ); delete it->second; it->second = mat;  }
        strcpy( mat->name, name );
        mat->density     = density;
        mat->Spull       = Spull;
        mat->Spush       = Spush;
        mat->Kpull       = Kpull;
        mat->Kpush       = Kpush;
        mat->reflectivity= reflectivity;
        mat->Tmelt       = Tmelt;
        materials.add( mat );
        if(bPrint)mat->print();
        return 0;
    };

    /*
    int l_PanelMaterial (lua_State * L){
        PanelMaterials *mat = new PanelMaterials();
        Lua::dumpStack(L);
        strcpy( mat->name,  Lua::getStringField(L, "name"    ) );
        auto it = materials.find( mat->name );
        if( it == materials.end() ){ materials.insert({mat->name,mat}); }else{ printf( "Material `%s` replaced\n", mat->name ); delete it->second; it->second = mat;  }
        printf( "Material %s dens %g Strength (%g,%g) Stiffness (%g,%g) Refl %g Tmelt %g \n", mat->name, mat->density, mat->Kpull,mat->Kpush,   mat->Spull,mat->Spush,  mat->reflectivity, mat->Tmelt );
        return 0;
    };
    */

}; // class SpaceCraftWorkshop

} // namespace SpaceCrafting

#endif<|MERGE_RESOLUTION|>--- conflicted
+++ resolved
@@ -154,22 +154,9 @@
     inline double dcur   (  ){ return cur-(int)cur;      }
 };
 
-// ====
+// ====================
 // ==== Components
-
-<<<<<<< HEAD
-=======
-// ToDo: we need to be able generate nodes at some point along girder or rope. Slider should be child of Node
-class Node{ public:
-    // ShipComponent* supp; // support girder,ring or rope
-    Vec3d pos;
-    std::vector<Vec2i> components; // {kind,index}  //  list of components attached to it. ToDo: is this still valid ?
-    int id;
-    //Node(Vec3d pos):pos(pos){};
-
-    virtual void print()const{ printf("Node(id=%i) kidn=%i face_mat=%i \n", id, pos.x,pos.y,pos.z ); };
-};
->>>>>>> a9afb440
+// ====================
 
 class ShipComponent{ public:
     int    id;
@@ -188,42 +175,6 @@
     virtual int component_kind(){ return (int)ComponetKind::ShipComponent; }; 
 };
 
-<<<<<<< HEAD
-=======
-class Modul: public ShipComponent { public:
-    BodyPose pose;
-    Box      bbox;
-    Vec3d    span;
-    double   volume;
-
-    void pick(const Vec3d& ro, const Vec3d& rd){}
-    virtual void print()const override{ printf("Modul(id=%i) kind=%i face_mat=%i \n", id, kind, face_mat ); };
-    virtual int component_kind(){ return (int)ComponetKind::Modul; }; 
-};
-
-class Tank : public Modul { public:
-    int commodityId;
-	//Commodity * typ;
-	//double radius;
-	//double length;
-	        // [m^3]
-	double filled;         // [1]
-
-    virtual void print()const override { printf("Tank(id=%i) %g [m^3] of Commodity[%i] \n", id, filled, commodityId ); };
-    virtual int component_kind(){ return (int)ComponetKind::Tank; }; 
-};
-
-
-class Balloon : public Modul { public:
-    virtual void print()const  override { printf("Balloon(id=%i) kind=%i face_mat=%i \n", id, kind, face_mat ); };
-    virtual int component_kind(){ return (int)ComponetKind::Balloon; };
-};
-
-class Rock : public Modul { public:
-    virtual void print()const override { printf("Rock(id=%i) kind=%i face_mat=%i \n", id, kind, face_mat ); };
-    virtual int component_kind(){ return (int)ComponetKind::Rock; };
-};
->>>>>>> a9afb440
 
 //class GirderType : public CatalogItem { public:
 //    int mseg;
@@ -235,7 +186,6 @@
 class NodeLinker : public ShipComponent { public:
     int p0,p1;
     double length;
-<<<<<<< HEAD
     
     virtual void print() override { printf("NodeLinker(id=%i) between(%i,%i) L=%g \n", id, p0,p1, length ); };
     void ray( const Vec3d& ro, const Vec3d& rd ){}
@@ -245,7 +195,7 @@
 class StructuralComponent : public ShipComponent { public:
     Quat4i nodes;
     //double length;
-    virtual void print() override { printf("StructuralComponent(id=%i) nodes(%i,%i,%i,%i) \n", id, nodes.x,nodes.y,nodes.z,nodes.w ); };
+    virtual void print()const override { printf("StructuralComponent(id=%i) nodes(%i,%i,%i,%i) \n", id, nodes.x,nodes.y,nodes.z,nodes.w ); };
     void ray( const Vec3d& ro, const Vec3d& rd ){}
 };
 
@@ -257,25 +207,22 @@
     Vec2i along;              // index of 
     //Node(Vec3d pos):pos(pos){};
 
-    virtual void print(){ printf("Node(id=%i) kidn=%i face_mat=%i \n", id, pos.x,pos.y,pos.z ); };
+    virtual void print()const{ printf("Node(id=%i) kidn=%i face_mat=%i \n", id, pos.x,pos.y,pos.z ); };
 };
 class NodeLinker : public StructuralComponent { public:
     double length;
-    virtual void print() override { printf("NodeLinker(id=%i) between(%i,%i) L=%g \n", id, nodes.x,nodes.y, length ); };
+    virtual void print()const override { printf("NodeLinker(id=%i) between(%i,%i) L=%g \n", id, nodes.x,nodes.y, length ); };
     void ray( const Vec3d& ro, const Vec3d& rd ){}
-=======
-
-    virtual void print()const override { printf("NodeLinker(id=%i) between(%i,%i) L=%g \n", id, p0,p1, length ); };
-    void ray( const Vec3d& ro, const Vec3d& rd ){}
-    virtual int component_kind(){ return (int)ComponetKind::NodeLinker; };
->>>>>>> a9afb440
-};
+     virtual int component_kind(){ return (int)ComponetKind::NodeLinker; };
+};
+
 
 class Girder : public NodeLinker { public:
     //int p1; // anchor node; p0 inherate
     //double length;
     int nseg;
     int mseg;
+    //Vec2i nseg;
     Vec2d wh;  // [m] width and height
     Vec3d up;
     Quat4i st;
@@ -286,17 +233,13 @@
     //Vec2i stickRange; // --,,---
     //GirderType * type = NULL;
     
-<<<<<<< HEAD
-    virtual void print() override {
-        printf( "Girder(%i) ps(%i,%i) up(%g,%g,%g) nm(%i,%i) wh(%g,%g) st(%i,%i,%i,%i)\n", id, nodes.x, nodes.y, up.x, up.y, up.z, nseg, mseg, wh.x, wh.y, st.x,st.y,st.z,st.w );
-=======
     virtual void print()const override {
-        printf( "Girder(%i) ps(%i,%i) up(%g,%g,%g) nm(%i,%i) wh(%g,%g) st(%i,%i,%i,%i) poitRange(%i,%i)\n", id, p0, p1, up.x, up.y, up.z, nseg, mseg, wh.x, wh.y, st.x,st.y,st.z,st.w, poitRange.x,poitRange.y );
->>>>>>> a9afb440
+        printf( "Girder(%i) ps(%i,%i) up(%g,%g,%g) nm(%i,%i) wh(%g,%g) st(%i,%i,%i,%i)\n", id, nodes.x, nodes.y, up.x, up.y, up.z, nseg, mseg, wh.x, wh.y, st.x,st.y,st.z,st.w, poitRange.x,poitRange.y  );
     }
     virtual int component_kind(){ return (int)ComponetKind::Girder; };
 
 };
+
 
 //class Ring : public NodeLinker { public:
 class Ring : public StructuralComponent { public:
@@ -313,14 +256,12 @@
     //GirderType * type = NULL;
 
     virtual void print()const override {
-        printf( "Ring(%i) n(%i) pos(%g,%g,%g) rot(%g,%g,%g)(%g,%g,%g)(%g,%g,%g) R=%g wh(%g,%g) st(%i,%i,%i,%i) poitRange(%i,%i)\n", id, nseg,
+        printf( "Ring(%i) n(%i) pos(%g,%g,%g) rot(%g,%g,%g)(%g,%g,%g)(%g,%g,%g) R=%g wh(%g,%g) st(%i,%i,%i,%i)\n", id, nseg,
         pose.pos.x,   pose.pos.y,   pose.pos.z,
         pose.rot.a.x, pose.rot.a.y, pose.rot.a.z,
         pose.rot.b.x, pose.rot.b.y, pose.rot.b.z,
         pose.rot.c.x, pose.rot.c.y, pose.rot.c.z,
-        R, wh.x, wh.y, st.x,st.y,st.z,st.w,  
-        poitRange.x,poitRange.y
-        );
+        R, wh.x, wh.y, st.x,st.y,st.z,st.w );
     }
     virtual int component_kind(){ return (int)ComponetKind::Ring; };
 
@@ -331,10 +272,9 @@
     int nseg;
     //Material * material;
 
-<<<<<<< HEAD
-    virtual void print() override { printf("Rope(id=%i) between(%i,%i) L=%g \n", id, nodes.x,nodes.y, length ); };
-};
-
+    virtual void print()const override { printf("Rope(id=%i) between(%i,%i) L=%g \n", id, nodes.x,nodes.y, length ); };
+    virtual int component_kind(){ return (int)ComponetKind::Rope; };
+};
 
 class Modul: public ShipComponent { public:
     BodyPose pose;
@@ -342,11 +282,9 @@
     Vec3d    span;
     double   volume;
 
-    void pick(const Vec3d& ro, const Vec3d& rd){
-
-    }
-
-    virtual void print() override { printf("Modul(id=%i) kind=%i face_mat=%i \n", id, kind, face_mat ); };
+    void pick(const Vec3d& ro, const Vec3d& rd){}
+    virtual void print()const override{ printf("Modul(id=%i) kind=%i face_mat=%i \n", id, kind, face_mat ); };
+    virtual int component_kind(){ return (int)ComponetKind::Modul; }; 
 };
 
 class Tank : public Modul { public:
@@ -357,21 +295,19 @@
 	        // [m^3]
 	double filled;         // [1]
 
-    virtual void print() override { printf("Tank(id=%i) %g [m^3] of Commodity[%i] \n", id, filled, commodityId ); };
+    virtual void print()const override { printf("Tank(id=%i) %g [m^3] of Commodity[%i] \n", id, filled, commodityId ); };
+    virtual int component_kind(){ return (int)ComponetKind::Tank; }; 
 };
 
 
 class Balloon : public Modul { public:
-    virtual void print() override { printf("Balloon(id=%i) kind=%i face_mat=%i \n", id, kind, face_mat ); };
+    virtual void print()const  override { printf("Balloon(id=%i) kind=%i face_mat=%i \n", id, kind, face_mat ); };
+    virtual int component_kind(){ return (int)ComponetKind::Balloon; };
 };
 
 class Rock : public Modul { public:
-    virtual void print() override { printf("Rock(id=%i) kind=%i face_mat=%i \n", id, kind, face_mat ); };
-
-=======
-    virtual void print()const override { printf("Rope(id=%i) between(%i,%i) L=%g \n", id, p0,p1, length ); };
-    virtual int component_kind(){ return (int)ComponetKind::Balloon; };
->>>>>>> a9afb440
+    virtual void print()const override { printf("Rock(id=%i) kind=%i face_mat=%i \n", id, kind, face_mat ); };
+    virtual int component_kind(){ return (int)ComponetKind::Rock; };
 };
 
 class Pipe : public ShipComponent { public:
