--- conflicted
+++ resolved
@@ -67,53 +67,6 @@
     int m;  // number of rhs
     // temp
     int    istep=0;
-<<<<<<< HEAD
-    double *  r=0;   // [n,m] 
-    double *  r2=0;  // [n,m] 
-    double *  p =0;  // [n,m]   
-    double *  Ap=0;  // [n,m] 
-    double *  rho=0; // [m] 
-    //double rho = 0;
-    //double alpha = 0;
-
-    realloc(int n_, int m_ ){
-        n=n_;m=m_;
-        _realloc(p ,n*m);
-        _realloc(Ap,n*m);
-        _realloc(r);
-        _realloc(r2);
-    }
-
-    void setLinearProblem(int n_, int m_, double* x_, double* b_, bool bRealoc=true ){
-        n=n_;m=m_;
-        if(bRealoc)realloc(n_,m_);
-        x=x_; b=b_;
-    }
-
-    template<typename Func>
-    double step0_CG(  Func dotFunc ){
-        // f  = f0 - np.dot(K,x)
-        // d  = f.copy()
-        // f2 = np.dot(f,f)
-        dot_ax(n,m, p, Ap, r );
-        dotFunc  ( n,m, x, r );      // r = A*x
-        VecN::sub( n*m, b, r, r ); // r = b - A*x
-        VecN::set( n*m, r, p    ); // p = r
-        dot_ax(n,m, r,r, err2 );
-        for(int k=0;k<m;k++){ rho[k]=err2[k]; };
-        return err2;
-    }
-
-    template<typename Func>
-    double step_CG_simple( Func dotFunc ){
-
-        double err2 [m];
-        double alpha[m];
-        double beta [m];
-        double rho2 [m];
-
-        dotFunc( n,m, p, Ap);   // Kd = K*d
-=======
 
     double *  invD =0; // [n] Jacobi diagonal preconditoroner
 
@@ -271,7 +224,6 @@
 
     double step(){
         dotFunc( n, d, Ad);   // Kd = K*d
->>>>>>> 71fd21bb
 
         //alpha = VecN::dot(n, r, p) / VecN::dot(n, p, Ap);
         //alpha = rho / VecN::dot(n, p, Ap);   // dt  = dot(d,f) / dot(d,Kd)    # step length such that f is orthogonal to d
@@ -281,19 +233,11 @@
         for(int k=0;k<m;k++){  alpha[k]=err[k]/err2[k]; }
 
         //printf( "### CG_step %i dt=%g rho=%g \n", istep, alpha, rho );
-<<<<<<< HEAD
-        fma_ax( n,m, x, p ,  alpha,   x );  // x = x + d  * dt;
-        fma_ax( n,m, r, Ap, -alpha,   r );  // f = f - Kd * dt;
-        
-        dot_ax(n,m, r, r, err2 );
-        double err2 = VecN::dot(n, r,r);
-=======
         fma_ax( n,m,  alpha, x,    d,     x  );  // x = x + d  * dt;
         fma_ax( n,m, -alpha, res, Ad,    res );  // f = f - Kd * dt;
         mul_ax( n,m, invD, res,          z   );  // z = f * invD;
 
         double err2 = VecN::dot(n, z,r);
->>>>>>> 71fd21bb
 
         double err2tot=0;
         for(int k=0;k<m;k++){ 
